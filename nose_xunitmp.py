--- conflicted
+++ resolved
@@ -61,24 +61,12 @@
             u'<testsuite name="nosetests" tests="%(total)d" '
             u'errors="%(errors)d" failures="%(failures)d" '
             u'skip="%(skipped)d">' % self.stats)
-<<<<<<< HEAD
-        if hasattr(self, '_forceUnicode'):
-            self.error_report_file.write(
-                u''.join([self._forceUnicode(e) for e in self.errorlist])
-            )
-        elif hasattr(Xunit, 'force_unicode'):
-            self.error_report_file.write(
-                u''.join([Xunit.force_unicode(e, self.encoding) for e in
-                          self.errorlist])
-            )
-        else:
-            # Nose before 1.3 didn't have _forceUnicode
-            self.error_report_file.write(u''.join(self.errorlist))
+        self.error_report_file.write(u''.join([
+            force_unicode(error)
+            for error
+            in self.errorlist
+        ]))
 
-=======
-        self.error_report_file.write(u''.join([force_unicode(e)
-                                               for e in self.errorlist]))
->>>>>>> 664370c2
         self.error_report_file.write(u'</testsuite>')
         self.error_report_file.close()
         if self.config.verbosity > 1:
